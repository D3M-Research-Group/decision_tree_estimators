--- conflicted
+++ resolved
@@ -1,6 +1,6 @@
 import numpy as np
 import pandas as pd
-<<<<<<< HEAD
+
 from sklearn.utils.multiclass import unique_labels
 from sklearn.utils.validation import check_array, check_is_fitted, check_X_y
 
@@ -8,21 +8,6 @@
 from odtlearn.utils.strongtree_formulation import FairOCT
 from odtlearn.utils.StrongTreeUtils import check_binary, check_columns_match
 from odtlearn.utils.Tree import _Tree
-=======
-from sklearn.base import BaseEstimator, ClassifierMixin
-from sklearn.utils.multiclass import unique_labels
-from sklearn.utils.validation import check_array, check_is_fitted, check_X_y
-
-from odtlearn.utils.StrongTreeFairOCT import FairOCT
-from odtlearn.utils.StrongTreeUtils import (
-    check_binary,
-    check_columns_match,
-    get_predicted_value,
-    print_tree_util,
-)
-from odtlearn.utils.Tree import Tree
-from odtlearn.utils.TreePlotter import MPLPlotter
->>>>>>> bd9aac54
 
 
 class FairTreeClassifier(TreeClassifier):
