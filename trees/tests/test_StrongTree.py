--- conflicted
+++ resolved
@@ -5,7 +5,6 @@
 from trees.utils.StrongTreeUtils import print_tree 
 
 
-<<<<<<< HEAD
 @pytest.fixture
 def data():
     return load_iris(return_X_y=True)
@@ -57,10 +56,6 @@
 
     return X, y
 
-# Test that we raise a ValueError if X matrix has values other than zero or one
-# def test_StrongTree_X_nonbinary_error():
-
-=======
 # Test that we raise a ValueError if X matrix has values other than zero or one
 def test_StrongTree_X_nonbinary_error():
 
@@ -121,63 +116,7 @@
     assert y_pred.shape == (train.shape[0],)
 
 
-# @pytest.mark.test_gurobi
-# # Test that on toy data we get the same predictions as our replication code
-# def test_StrongTree_same_predictions(data):
-#     predictions = []  # toy data predictions
-#     X, y = data
-#     X_test = []
->>>>>>> a7d7bf43
-#     clf = StrongTreeClassifier(depth=1, time_limit=2, _lambda=1)
 
-#     with pytest.raises(
-#         AssertionError,
-#         match="Expecting all values of covariate matrix to be either 0 or 1",
-#     ):
-#         X = np.arange(10).reshape(10, 1)
-#         y = np.random.randint(2, size=X.shape[0])
-#         clf.fit(X, y)
-
-#     with pytest.raises(
-#         ValueError,
-#         match=r"Found columns .* that contain values other than 0 or 1.",
-#     ):
-#         data = pd.DataFrame(
-#             {"x1": [1, 2, 2, 2, 3], "x2": [1, 2, 1, 0, 1], "y": [1, 1, -1, -1, -1]}
-#         )
-#         y = data.pop("y")
-#         clf.fit(data, y)
-
-
-# # Test that we raise an error if X and y have different number of rows
-# def test_StrongTree_X_data_shape_error():
-#     X = np.ones(100).reshape(100, 1)
-
-#     clf = StrongTreeClassifier(depth=1, time_limit=2, _lambda=1)
-
-#     with pytest.raises(
-#         ValueError, match="Found input variables with inconsistent numbers of samples"
-#     ):
-#         y_diff_size = np.random.randint(2, size=X.shape[0] + 1)
-#         clf.fit(X, y_diff_size)
-
-
-# # Test that if we are given a pandas dataframe, we keep the original data and its labels
-# def test_StrongTree_classifier():
-#     X = np.random.randint(2, size=(10, 3))
-#     y = np.random.randint(2, size=X.shape[0])
-#     clf = StrongTreeClassifier(depth=1, time_limit=2, _lambda=1)
-
-#     clf.fit(X, y)
-#     # Test that after running the fit method we have b, w, and p
-#     assert hasattr(clf, "X_")
-#     assert hasattr(clf, "y_")
-#     assert hasattr(clf, "b_value")
-#     assert hasattr(clf, "w_value")
-#     assert hasattr(clf, "p_value")
-
-#     y_pred = clf.predict(X)
-#     assert y_pred.shape == (X.shape[0],)
 
 
 
